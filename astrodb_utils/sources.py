--- conflicted
+++ resolved
@@ -23,7 +23,6 @@
     db,
     source: str,
     *,
-<<<<<<< HEAD
     ra: float = None,
     dec: float = None,
     search_radius: u.Quantity = 60.0 * u.arcsec,
@@ -31,15 +30,6 @@
     dec_col_name: str = "dec_deg",
     use_simbad: bool = True,
     fuzzy: bool = False,
-=======
-    ra=None,
-    dec=None,
-    search_radius=60.0,
-    ra_col_name="ra_deg",
-    dec_col_name="dec_deg",
-    use_simbad=True,
-    fuzzy=False,
->>>>>>> 367143af
 ):
     """
     Find a source in the database given a source name and optional coordinates.
