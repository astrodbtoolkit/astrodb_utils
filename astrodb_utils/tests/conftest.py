import logging
import os
import sys

import pytest

<<<<<<< HEAD
import astrodb_utils
from astrodb_utils import load_astrodb, logger
=======
from astrodb_utils import load_astrodb
>>>>>>> eded5277
from astrodb_utils.publications import ingest_publication

logger = logging.getLogger(__name__)

sys.path.append("./tests/astrodb-template-db/")

DB_NAME = "tests/test-template-db.sqlite"
DB_PATH = "tests/astrodb-template-db/data"
SCHEMA_PATH = "tests/astrodb-template-db/schema/schema.yaml"
CONNECTION_STRING = "sqlite:///" + DB_NAME


# load the template database for use by the tests
@pytest.fixture(scope="session", autouse=True)
def db():
<<<<<<< HEAD
    logger.info(f"Using version {astrodb_utils.__version__} of astrodb_utils")
=======
>>>>>>> eded5277

    db = load_astrodb(
        DB_NAME, data_path=DB_PATH, recreatedb=True, felis_schema=SCHEMA_PATH
    )

    # Confirm file was created
    assert os.path.exists(DB_NAME)

    logger.info("Loaded AstroDB Template database using load_astrodb function in conftest.py")

    ingest_publication(
        db,
        reference="Refr20",
        bibcode="2020MNRAS.496.1922B",
        doi="10.1093/mnras/staa1522",
        ignore_ads=True,
    )

    ingest_publication(db, doi="10.1086/161442", reference="Prob83")

    return db

<|MERGE_RESOLUTION|>--- conflicted
+++ resolved
@@ -4,12 +4,8 @@
 
 import pytest
 
-<<<<<<< HEAD
 import astrodb_utils
-from astrodb_utils import load_astrodb, logger
-=======
 from astrodb_utils import load_astrodb
->>>>>>> eded5277
 from astrodb_utils.publications import ingest_publication
 
 logger = logging.getLogger(__name__)
@@ -25,10 +21,7 @@
 # load the template database for use by the tests
 @pytest.fixture(scope="session", autouse=True)
 def db():
-<<<<<<< HEAD
     logger.info(f"Using version {astrodb_utils.__version__} of astrodb_utils")
-=======
->>>>>>> eded5277
 
     db = load_astrodb(
         DB_NAME, data_path=DB_PATH, recreatedb=True, felis_schema=SCHEMA_PATH
