--- conflicted
+++ resolved
@@ -11,38 +11,8 @@
 logger = logging.getLogger(__name__)
 
 # Make sure the astrodb-template-db repository is cloned and updated
-<<<<<<< HEAD
-### BROKEN. - doesn't work with improve_load_astrodb branch - git pull manually
-###
-template_schema_path = os.path.join("tests", "astrodb-template-db")
-branch = "improve_load_astrodb"  # "main"
-logger.info(f"Checking out branch '{branch}' of the astrodb-template-db repository.")
-if os.path.exists(template_schema_path):
-    template_repo = Repo(template_schema_path)
-    fetch_data = template_repo.remotes.origin.fetch(f"refs/heads/{branch}:refs/remotes/origin/{branch}")
-    for fetch in fetch_data:  # there should only be one fetch object
-        flag = fetch.flags
-    if flag != 4:  # 4 means the repo is up to date. https://stackoverflow.com/a/61470076/4842634  # noqa: PLR2004
-        # Pull the latest changes if the repository is not up to date
-        try:
-            template_repo.git.reset("--hard")
-            template_repo.remotes.origin.pull()
-        except Exception as e:
-            logger.error(f"Error updating template schema repository: {e}")
-    else:
-        logger.info("Template schema repository is already up to date.")
-    logger.info(f"Using existing local copy of the template schema: {template_schema_path}")
-else:
-    url = "https://github.com/astrodbtoolkit/astrodb-template-db.git"
-    try:
-        Repo.clone_from(url, template_schema_path, branch=branch)
-    except Exception as e:
-        logger.error(f"Error cloning template schema repository: {e}")
-        logger.error(f"Please ensure the repository exists and is accessible: {url}")
-=======
 # Use `git clone https://github.com/astrodbtoolkit/astrodb-template-db.git` in the tests directory
 template_schema_path = os.path.join("tests", "astrodb-template-db")
->>>>>>> d0d46004
 
 
 # load the template database for use by the tests
